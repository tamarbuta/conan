"""A setuptools based setup module.
See:
https://packaging.python.org/en/latest/distributing.html
https://github.com/pypa/sampleproject
"""

# Always prefer setuptools over distutils
from setuptools import setup, find_packages
# To use a consistent encoding
from codecs import open
from os import path
import os
import re


here = path.abspath(path.dirname(__file__))


def get_requires(filename):
    requirements = []
    with open(filename, "rt") as req_file:
        for line in req_file.read().splitlines():
            if not line.strip().startswith("#"):
                requirements.append(line)
    return requirements

project_requirements = get_requires("conans/requirements.txt")
project_requirements.extend(get_requires("conans/requirements_server.txt"))
dev_requirements = get_requires("conans/requirements_dev.txt")


def load_version():
    '''Loads a file content'''
<<<<<<< HEAD
    filename = os.path.abspath(os.path.join(os.path.dirname(os.path.abspath(__file__)), "conans", "__init__.py"))
=======
    filename = os.path.abspath(os.path.join(os.path.dirname(os.path.abspath(__file__)),
                                            "conans", "__init__.py"))
>>>>>>> 9efb0965
    with open(filename, "rt") as version_file:
        conan_init = version_file.read()
        version = re.search("__version__ = '([0-9a-z.]+)'", conan_init).group(1)
        return version


# def generate_long_description_file():
#     import pypandoc
#
#     output = pypandoc.convert('README.md', 'rst')
#     return output

setup(
    name='conan',
    # Versions should comply with PEP440.  For a discussion on single-sourcing
    # the version across setup.py and the project code, see
    # https://packaging.python.org/en/latest/single_source_version.html
    version=load_version(),  # + ".rc5",

    description='Conan C/C++ package manager',
    # long_description="An open source, decentralized package manager, to automate building and sharing of packages",
    # long_description=generate_long_description_file(),

    # The project's main homepage.
    url='https://conan.io',

    # Author details
    author='Luis Martinez de Bartolome',
    author_email='lasote@gmail.com',

    # Choose your license
    license='MIT',

    # See https://pypi.python.org/pypi?%3Aaction=list_classifiers
    classifiers=[
        'Development Status :: 4 - Beta',
        'Intended Audience :: Developers',
        'Topic :: Software Development :: Build Tools',
        'License :: OSI Approved :: MIT License',
        'Programming Language :: Python :: 2',
        'Programming Language :: Python :: 2.7',
    ],

    # What does your project relate to?
    keywords=['C/C++', 'package', 'libraries', 'developer', 'manager',
              'dependency', 'tool', 'c', 'c++', 'cpp'],

    # You can just specify the packages manually here if your project is
    # simple. Or you can use find_packages().
    packages=find_packages(),

    # Alternatively, if you want to distribute just a my_module.py, uncomment
    # this:
    #   py_modules=["my_module"],

    # List run-time dependencies here.  These will be installed by pip when
    # your project is installed. For an analysis of "install_requires" vs pip's
    # requirements files see:
    # https://packaging.python.org/en/latest/requirements.html
    install_requires=project_requirements,

    # List additional groups of dependencies here (e.g. development
    # dependencies). You can install these using the following syntax,
    # for example:
    # $ pip install -e .[dev,test]
    extras_require={
        'dev': dev_requirements,
        'test': dev_requirements,
    },

    # If there are data files included in your packages that need to be
    # installed, specify them here.  If using Python 2.6 or less, then these
    # have to be included in MANIFEST.in as well.
    package_data={
        'conans': ['*.txt'],
    },

    # Although 'package_data' is the preferred approach, in some case you may
    # need to place data files outside of your packages. See:
    # http://docs.python.org/3.4/distutils/setupscript.html#installing-additional-files # noqa
    # In this case, 'data_file' will be installed into '<sys.prefix>/my_data'
    # data_files=[('my_data', ['data/data_file'])],

    # To provide executable scripts, use entry points in preference to the
    # "scripts" keyword. Entry points provide cross-platform support and allow
    # pip to create the appropriate form of executable for the target platform.
    entry_points={
        'console_scripts': [
            'conan=conans.conan:run',
            'conan_server=conans.conan_server:run',
        ],
    },
)<|MERGE_RESOLUTION|>--- conflicted
+++ resolved
@@ -31,12 +31,8 @@
 
 def load_version():
     '''Loads a file content'''
-<<<<<<< HEAD
-    filename = os.path.abspath(os.path.join(os.path.dirname(os.path.abspath(__file__)), "conans", "__init__.py"))
-=======
     filename = os.path.abspath(os.path.join(os.path.dirname(os.path.abspath(__file__)),
                                             "conans", "__init__.py"))
->>>>>>> 9efb0965
     with open(filename, "rt") as version_file:
         conan_init = version_file.read()
         version = re.search("__version__ = '([0-9a-z.]+)'", conan_init).group(1)
